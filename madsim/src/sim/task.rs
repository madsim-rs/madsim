--- conflicted
+++ resolved
@@ -427,25 +427,15 @@
     }
 }
 
-<<<<<<< HEAD
 impl std::error::Error for JoinError {}
 
-=======
->>>>>>> d8af4a31
 impl From<JoinError> for io::Error {
     fn from(src: JoinError) -> io::Error {
         io::Error::new(
             io::ErrorKind::Other,
-<<<<<<< HEAD
             match src.is_panic {
                 false => "task was cancelled",
                 true => "task panicked",
-=======
-            if src.is_cancelled() {
-                "task was cancelled"
-            } else {
-                "task panicked"
->>>>>>> d8af4a31
             },
         )
     }
