# Changelog
All notable changes to this project will be documented in this file.

The format is based on [Keep a Changelog](https://keepachangelog.com/en/1.0.0/),
and this project adheres to [Semantic Versioning](https://semver.org/spec/v2.0.0.html).

## [Unreleased]

<<<<<<< HEAD
## [0.3.0] - 2023-07-20

### Changed

- tonic: Update to `tonic` v0.9.2.
=======
## [0.2.25] - 2023-07-03

### Added

- tonic: Support setting timeout for each request.

### Fixed

- s3: Fix compile error.
>>>>>>> 11e078a7

## [0.2.24] - 2023-06-26

### Fixed

- s3: Fix missing parts ordering.

## [0.2.23] - 2023-05-22

### Added

- etcd: Add `CampaignResponse::{take_header, take_leader}`.
- tokio: Add `tokio::task::futures::TaskLocalFuture`.

### Changed

- s3: Update `aws-sdk-s3` to v0.28.

### Fixed

- etcd: Fix the behavior when campaign is called multiple times.


## [0.2.22] - 2023-04-19

### Added

- madsim: Add `restart_on_panic_matching` to support auto restarting on panic with certain messages.
- rdkafka: Add `producer::DeliveryResult` and fix `ProducerContext`.


## [0.2.21] - 2023-04-14

### Added

- madsim: Add `time::advance`.

### Fixed

- tonic: Fix panic on bi-directional streaming server closed.

## [0.2.20] - 2023-04-13

### Added

- madsim: Add detailed metrics for tasks.

### Changed

- madsim: Avoid spawning tasks for connection.

### Fixed

- madsim: Fix leak of task introduced in 0.2.19.
- etcd,tonic: Fix leak of RPC task in server.

## [0.2.19] - 2023-04-07

### Added

- madsim: Print context information on panic.
- madsim: Add `AbortHandle`.
- madsim: Add `RuntimeMetrics`.
- tokio: Support dropping `Runtime`.

### Changed

- madsim: Futures of a killed node are dropped after a while.

## [0.2.18] - 2023-03-08

### Added

- tonic: Support request timeout.

### Fixed

- madsim: Replace `SmallRng` with `Xoshiro256PlusPlus` for reproducibility across platforms.
- etcd: Fix election implementation. Put a key for each candidate.
- tonic: Return an error when the server stream is broken.

## [0.2.17] - 2023-02-17

### Fixed

- madsim: Prevent deadlock when killing a node.
- etcd: Support "etcdserver: request is too large".
- s3: Make fields public for `*Output` structs.

## [0.2.16] - 2023-02-14

### Fixed

- madsim: Fix `clock_gettime(CLOCK_BOOTTIME = 7)` on Linux.
- s3: Don't return error when deleted object is not found.

## [0.2.15] - 2023-02-07

### Added

- madsim: Add `buggify`.
- madsim: Add `JoinHandle::{id, is_finished}`.
- madsim: Add `signal::ctrl_c` and `Handle::send_ctrl_c`.
- madsim: Add `Handle::is_exit`.
- Add S3 simulator.

### Changed

- madsim: After the initial task completes, the other tasks of the node are dropped.

### Fixed

- etcd: Return error on "lease not found".

## [0.2.14] - 2023-01-30

### Added

- madsim: Add `NetSim::add_dns_record`.
- madsim: Add a global IPVS for load balancing.

### Fixed

- tonic/etcd/rdkafka: Resolve DNS on connection.

## [0.2.13] - 2023-01-11

### Added

- etcd: Add `KeyValue::{lease, create_revision, mod_revision}` API.
- etcd: Add maintenance `status` API.
- rdkafka: Add `Timestamp::to_millis`.

### Changed

- rdkafka: update to rdkafka v0.29.0.
    - The return type of `Producer::flush` changed to `KafkaResult<()>`.

### Fixed

- madsim: Fix join cancelled tasks.
- etcd: Fix response stream of `keep_alive`.
- etcd: Fix waking up other candidates on leadership resign or lease revoke.
- etcd: Fix unimplemented election `observe`.

## [0.2.12] - 2022-12-13

### Changed

- madsim: No longer initialize the global logger on `#[main]` or `#[test]`.

### Fixed

- madsim: Fix `Instant` interception on ARM64 macOS caused by change in Rust nightly.

## [0.2.11] - 2022-12-02

### Added

- tokio: Add `task::Builder::new_current_thread` but panic inside.
- tonic: Add `service` module and `Extensions`.
- tonic: Support interceptor.
- etcd: Support load and dump in toml format.

### Fixed

- tonic: Fix passing metadata in request and response. Add `content-type` and `date` field.
- tonic: Fix panic on unimplemented error.
- etcd: Fix lease grant.

## [0.2.10] - 2022-11-09

### Fixed

- madsim: Fix panic on TLS access error.

## [0.2.9] - 2022-10-28

### Fixed

- madsim: Fix internal structure change of nightly `std::time::{SystemTime, Interval}`.

## [0.2.8] - 2022-09-26

### Added

- Add simulation crate of `rdkafka`.
- etcd: Add lease and election API.
- madsim: Expose `JoinHandle::cancel_on_drop`.

## [0.2.7] - 2022-09-13

### Added

- tokio: Add fake `Runtime`.

### Changed

- madsim: Change the default seed to the nanosecond of current time.
- madsim: Wait for a while after panicking before restart.

### Fixed

- madsim: Avoid closing socket of a restarted node.

## [0.2.6] - 2022-09-05

### Added

- madsim: Add hook function for RPC.
- etcd: Add logging in etcd service.

### Removed

- madsim: Deprecate `Network::(dis)connect(2)` functions. Rename them to `(un)clog_*`.

### Fixed

- etcd: Complete `Error` type and fix the error kind of `request timed out`.

## [0.2.5] - 2022-09-02

### Added

- Add simulation crate of `etcd-client`.

### Changed

- madsim: Forbid creating system thread in simulation.
- madsim: Drop futures on killing node.
- madsim: Make `Endpoint` clonable.

## [0.2.4] - 2022-08-25

### Fixed

- madsim: Fix panic from minstant crate on Linux virtual machine.
- tonic: Fix panic when server sends a response but client has closed the stream.

## [0.2.3] - 2022-08-24

### Fixed

- madsim: Fix `lookup_host` on 'localhost'.

## [0.2.2] - 2022-08-24

### Added

- madsim: Add `task::Builder` API.
- madsim: Support auto restarting a node on panic.

### Changed

- madsim: Rename `TaskNodeHandle` to `Spawner`.

### Removed

- madsim: Deprecate `spawn_blocking`.

## [0.2.1] - 2022-08-19

### Added

- madsim: Add basic `net::UdpSocket`.

### Changed

- madsim: Refactor network simulator with a new connection primitive.
- madsim: Migrate logging facility to `tracing`. Replace `env_logger` with `tracing-subscriber`.
- madsim: Migrate std lock to spin lock.
- tonic: Reduce dependencies in simulation build.

### Fixed

- madsim: Fix the address of `TcpStream` accepted from `TcpListener`.
- madsim: Fix the socket address space. A TCP and a UDP sockets can have the same address in a node.
- tonic: Close the stream when the connection is broken.

## [0.2.0] - 2022-08-10

### Added

- madsim-tonic: Add missing methods of `Endpoint` and `Server`.

### Fixed

- madsim-tokio: `#[tokio::main]` no longer requires madsim crate.

### Removed

- madsim: Remove `collections` module since we can use std's directly.

## [0.2.0-alpha.7] - 2022-08-05

### Added

- madsim: Allow user to set the number of CPU cores and simulate `std::thread::available_parallelism`.
- madsim: Add `MADSIM_TEST_JOBS` environment variable to set the number of jobs to run simultaneously.
- madsim: Introduce runtime `Builder`.
- madsim: Expose seed via `Handle::seed`.

### Fixed

- madsim: Fix the local address after bind `0.0.0.0`.
- madsim-tonic: Client connecting to an invalid address should return error.

### Removed

- madsim: Remove `Runtime::{enable_determinism_check, take_rand_log}`. Replaced by `check_determinism`.


## [0.2.0-alpha.6] - 2022-08-01

### Added

- Make deterministic on `rand` and `std::{collections::{HashMap, HashSet}, time::{SystemTime, Instant}}`.

    Exception: `rand` is not deterministic on linux. use `madsim::rand` instead.

### Changed

- madsim-macros: Every simulation now runs on a new thread to ensure the determinism.
- madsim-tonic: Update tonic to v0.8. Additional system protoc is required.


## [0.2.0-alpha.5] - 2022-07-26

### Added

- Migrate a new crate `madsim-tokio-postgres` for simulation.
- madsim-tokio: Add `task_local`, `task::LocalKey`, `signal::ctrl_c`.
- madsim-tonic: Support `Request::remote_addr` and returning error from server.

### Fixed

- madsim: Refactor TCP simulator and fix several bugs. (#18)
- madsim: Avoid some panics on panicking.

## [0.2.0-alpha.4] - 2022-07-18

### Added

- madsim: Add TCP simulation.
- madsim-tokio: Add `task::consume_budget` and `task::Id`.

### Fixed

- madsim: Avoid duplicate connection and close unused connection on TCP.
- madsim-tokio: Fix `full` feature.

## [0.2.0-alpha.3] - 2022-05-25

### Added

- madsim: Add serde API to `HashMap`.
- madsim-norandom: A preview library for intercepting libc `getrandom`.

### Changed

- **Breaking:** Change the way to enable simulation: `#[cfg(feature = "sim")]` -> `#[cfg(madsim)]`.

### Fixed

- Lock version on madsim dependencies to prevent API broken.

## [0.2.0-alpha.2] - 2022-05-22

### Added

- Add a new crate `madsim-tokio` for tokio simulation.
- madsim/sim: Add `time::interval` and `task::yield_now`.
- madsim/sim: Complete methods for `Sleep`, `Elapsed`, `JoinError` and `JoinHandle`.
- madsim-tonic: Add `Server::layer` but don't implement it.

### Changed

- **Breaking:** madsim: Switch `JoinHandle` to tokio style which won't cancel task on drop.
- madsim-macros: Improve error message on panic in simulation.

### Fixed

- madsim: Fix TCP performance issue by setting NODELAY.

## [0.2.0-alpha.1] - 2022-05-12

TODO

### Added

- A real world backend.

## [0.1.3] - 2021-11-30

### Fixed

- Fix deadlock on M1 macOS: add epsilon on time increasing

## [0.1.2] - 2021-11-04

### Added

- API to get the local socket address.

## [0.1.1] - 2021-08-24

### Added

- Deterministic check on test.

### Changed

- Remove default time limit (300s) on test.
- Improve error message on context missing.

### Fixed

- Fix double panic in the executor.
- Fix deterministic in `time::timeout`.

## [0.1.0] - 2021-08-22

### Added

- Deterministic async runtime.
- Basic simulated network and file system.<|MERGE_RESOLUTION|>--- conflicted
+++ resolved
@@ -6,13 +6,12 @@
 
 ## [Unreleased]
 
-<<<<<<< HEAD
-## [0.3.0] - 2023-07-20
-
-### Changed
-
-- tonic: Update to `tonic` v0.9.2.
-=======
+## tonic [0.3.0] - 2023-07-20
+
+### Changed
+
+- Update to `tonic` v0.9.2.
+
 ## [0.2.25] - 2023-07-03
 
 ### Added
@@ -22,7 +21,6 @@
 ### Fixed
 
 - s3: Fix compile error.
->>>>>>> 11e078a7
 
 ## [0.2.24] - 2023-06-26
 
